"use client"

import { useEffect, useState, useMemo } from "react"
import { useSearchParams } from "next/navigation"
import { useDocumentsChart } from "@/components/documents-chart-context"
import DocumentItem from "@/components/document-item"

interface VectorStore {
  id: string
  name: string
}

interface ExternalDoc {
  id?: string | number
  title: string
  type?: number
  date?: string
  snippet?: string
  score?: number
}

export default function SearchResults({
  externalResults = [],
  clearExternal,
  onTypeCounts,
}: {
  externalResults?: ExternalDoc[]
  clearExternal: () => void
  onTypeCounts: (counts: Record<string, number>) => void
}) {
  const searchParams = useSearchParams()
  const query = searchParams.get("q")?.trim() || ""

  const { rangeOption, customRange, visible, typeLabelToId } = useDocumentsChart()

  const [vectorStores, setVectorStores] = useState<VectorStore[]>([])
  const [results, setResults] = useState<any[]>([])
  const [loading, setLoading] = useState(false)

  useEffect(() => {
    async function fetchVectorStores() {
      try {
        const res = await fetch("/api/documents/vector-stores")
        const data = await res.json()
        const mapped = (data || []).map((d: any) => ({ id: d.uuid, name: d.name }))
        setVectorStores(mapped)
      } catch (err) {
        console.error(err)
      }
    }
    fetchVectorStores()
  }, [])

  function buildFilters() {
    const filters: any[] = []
    const typeIds = Object.entries(visible)
      .filter(([, v]) => v)
      .map(([label]) => typeLabelToId[label])
      .filter(Boolean)
    if (typeIds.length) {
      const typeFilters = typeIds.map((id) => ({
        type: "eq",
        key: "mevzuat_tur",
        value: id,
      }))
      filters.push(
        typeFilters.length === 1
          ? typeFilters[0]
          : { type: "or", filters: typeFilters },
      )
    }

    const today = new Date()
    let start: string | undefined
    let end: string | undefined
    if (rangeOption === "thisYear") {
      start = `${today.getFullYear()}-01-01`
      end = today.toISOString().split("T")[0]
    } else if (rangeOption === "lastYear") {
      const year = today.getFullYear() - 1
      start = `${year}-01-01`
      end = `${year}-12-31`
    } else if (rangeOption === "custom" && customRange?.from && customRange?.to) {
      start = customRange.from.toISOString().split("T")[0]
      end = customRange.to.toISOString().split("T")[0]
    } else if (rangeOption === "30days") {
      const past = new Date(today)
      past.setDate(past.getDate() - 30)
      start = past.toISOString().split("T")[0]
      end = today.toISOString().split("T")[0]
    }
    if (start) filters.push({ type: "gte", key: "date", value: start })
    if (end) filters.push({ type: "lte", key: "date", value: end })

    if (filters.length === 0) return undefined
    if (filters.length === 1) return filters[0]
    return { type: "and", filters }
  }

  useEffect(() => {
    if (!query || vectorStores.length === 0) return
    ;(async () => {
      setLoading(true)
      try {
        const filter = buildFilters()
        const responses = await Promise.all(
          vectorStores.map((vs) =>
            fetch(`/api/documents/vector-stores/${vs.id}/search`, {
              method: "POST",
              headers: { "Content-Type": "application/json" },
              body: JSON.stringify({ query, filters: filter }),
            }).then((r) => r.json()),
          ),
        )
        const combined = responses.flatMap((r) => r?.data || [])
        setResults(combined)
      } catch (err) {
        console.error(err)
        setResults([])
      } finally {
        setLoading(false)
      }
    })()
  }, [query, vectorStores, rangeOption, customRange, visible])

  useEffect(() => {
    if (query) clearExternal()
  }, [query])

  const idToLabel = useMemo(() => {
    const map: Record<number, string> = {}
    Object.entries(typeLabelToId).forEach(([label, id]) => {
      map[id] = label
    })
    return map
  }, [typeLabelToId])

<<<<<<< HEAD
  const rawItems = useMemo(() => {
    return (query ? results : externalResults).map((r, i) => {
      if (query) {
        const title = r?.metadata?.title || `Result ${i + 1}`
        const date =
          r?.metadata?.resmi_gazete_tarihi || r?.metadata?.date || ""
        const typeLabel = idToLabel[r?.metadata?.mevzuat_tur as number]
        const fullSnippet =
          r?.content?.map((c: any) => c.text).join(" ") || r?.snippet || ""
        const snippet =
          fullSnippet.length > 200 ? fullSnippet.slice(0, 200) + "..." : fullSnippet
        const pdfUrl = buildPdfUrl(r?.metadata)
        const score = r?.score
        return {
          title,
          date,
          type: typeLabel,
          snippet,
          fullSnippet,
          pdfUrl,
          score,
        }
      } else {
        const typeLabel = r.type !== undefined ? idToLabel[r.type] : undefined
        return {
          title: r.title,
          date: r.date,
          type: typeLabel,
          snippet: r.snippet,
          score: r.score,
        }
=======
  const rawItems = (query ? results : externalResults).map((r, i) => {
    if (query) {
      const title = r?.metadata?.title || `Result ${i + 1}`
      const date = r?.metadata?.resmi_gazete_tarihi || r?.metadata?.date || ""
      const typeLabel = idToLabel[r?.metadata?.mevzuat_tur as number]
      const fullSnippet =
        r?.content?.map((c: any) => c.text).join(" ") || r?.snippet || ""
      const snippet =
        fullSnippet.length > 200 ? fullSnippet.slice(0, 200) + "..." : fullSnippet
      const pdfUrl = buildPdfUrl(r?.metadata)
      const score = r?.score
      return {
        title,
        date,
        type: typeLabel,
        snippet,
        fullSnippet,
        pdfUrl,
        score,
>>>>>>> c0cb1ec7
      }
    })
  }, [query, results, externalResults, idToLabel])

  const items = useMemo(
    () =>
      rawItems.filter(
        (item) => item.type === undefined || visible[item.type] !== false,
      ),
    [rawItems, visible],
  )

  const counts = useMemo(() => {
    const map: Record<string, number> = {}
    items.forEach((item) => {
      if (item.type) map[item.type] = (map[item.type] ?? 0) + 1
    })
    return map
  }, [items])

  useEffect(() => {
    onTypeCounts(counts)
  }, [counts])

  const items = rawItems.filter(
    (item) => item.type === undefined || visible[item.type] !== false,
  )

  const counts = useMemo(() => {
    const map: Record<string, number> = {}
    items.forEach((item) => {
      if (item.type) map[item.type] = (map[item.type] ?? 0) + 1
    })
    return map
  }, [items])

  useEffect(() => {
    onTypeCounts(counts)
  }, [counts, onTypeCounts])

  if (!query && externalResults.length === 0) return null

  return (
    <div className="mt-6 space-y-4">
      {loading ? (
        <div>Searching...</div>
      ) : items.length > 0 ? (
        items.map((item, i) => <DocumentItem key={i} {...item} />)
      ) : (
        <div>No results found.</div>
      )}
    </div>
  )
}

function buildPdfUrl(meta: any): string | null {
  if (
    meta?.mevzuat_tur &&
    meta?.mevzuat_tertib &&
    meta?.mevzuat_no
  ) {
    return `https://www.mevzuat.gov.tr/MevzuatMetin/${meta.mevzuat_tur}.${meta.mevzuat_tertib}.${meta.mevzuat_no}.pdf`
  }
  if (meta?.pdf_url) return meta.pdf_url
  if (meta?.document_url) return meta.document_url
  return null
}
<|MERGE_RESOLUTION|>--- conflicted
+++ resolved
@@ -135,7 +135,6 @@
     return map
   }, [typeLabelToId])
 
-<<<<<<< HEAD
   const rawItems = useMemo(() => {
     return (query ? results : externalResults).map((r, i) => {
       if (query) {
@@ -167,27 +166,6 @@
           snippet: r.snippet,
           score: r.score,
         }
-=======
-  const rawItems = (query ? results : externalResults).map((r, i) => {
-    if (query) {
-      const title = r?.metadata?.title || `Result ${i + 1}`
-      const date = r?.metadata?.resmi_gazete_tarihi || r?.metadata?.date || ""
-      const typeLabel = idToLabel[r?.metadata?.mevzuat_tur as number]
-      const fullSnippet =
-        r?.content?.map((c: any) => c.text).join(" ") || r?.snippet || ""
-      const snippet =
-        fullSnippet.length > 200 ? fullSnippet.slice(0, 200) + "..." : fullSnippet
-      const pdfUrl = buildPdfUrl(r?.metadata)
-      const score = r?.score
-      return {
-        title,
-        date,
-        type: typeLabel,
-        snippet,
-        fullSnippet,
-        pdfUrl,
-        score,
->>>>>>> c0cb1ec7
       }
     })
   }, [query, results, externalResults, idToLabel])
